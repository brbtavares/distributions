--- conflicted
+++ resolved
@@ -55,11 +55,7 @@
 # Arquivos de benchmarking gerados manualmente
 bench_output/
 
-<<<<<<< HEAD
-# Coverage testing
-=======
 # Codecov files (Jest)
->>>>>>> 60723dae
 /node_modules/
 *.json
 
